--- conflicted
+++ resolved
@@ -9,13 +9,8 @@
     "jsr:@deno/esbuild-plugin@^1.2.0": "1.2.0",
     "jsr:@deno/graph@0.86": "0.86.9",
     "jsr:@deno/graph@~0.82.3": "0.82.3",
-<<<<<<< HEAD
-    "jsr:@deno/loader@~0.3.2": "0.3.6",
-    "jsr:@deno/loader@~0.3.3": "0.3.6",
-=======
     "jsr:@deno/loader@~0.3.2": "0.3.9",
     "jsr:@deno/loader@~0.3.3": "0.3.9",
->>>>>>> ffa845ab
     "jsr:@marvinh-test/fresh-island@^0.0.3": "0.0.3",
     "jsr:@marvinh-test/import-json@^0.0.1": "0.0.1",
     "jsr:@std/assert@^1.0.14": "1.0.15",
@@ -25,12 +20,8 @@
     "jsr:@std/async@^1.0.15": "1.0.15",
     "jsr:@std/bytes@^1.0.5": "1.0.6",
     "jsr:@std/bytes@^1.0.6": "1.0.6",
-<<<<<<< HEAD
-    "jsr:@std/cli@^1.0.19": "1.0.22",
-=======
     "jsr:@std/cli@^1.0.19": "1.0.23",
     "jsr:@std/cli@^1.0.23": "1.0.23",
->>>>>>> ffa845ab
     "jsr:@std/collections@^1.1.2": "1.1.3",
     "jsr:@std/collections@^1.1.3": "1.1.3",
     "jsr:@std/dotenv@~0.225.5": "0.225.5",
@@ -45,12 +36,6 @@
     "jsr:@std/fs@1": "1.0.19",
     "jsr:@std/fs@^1.0.19": "1.0.19",
     "jsr:@std/fs@^1.0.6": "1.0.19",
-<<<<<<< HEAD
-    "jsr:@std/html@1": "1.0.4",
-    "jsr:@std/http@^1.0.15": "1.0.20",
-    "jsr:@std/internal@^1.0.10": "1.0.10",
-    "jsr:@std/internal@^1.0.9": "1.0.10",
-=======
     "jsr:@std/html@1": "1.0.5",
     "jsr:@std/html@^1.0.5": "1.0.5",
     "jsr:@std/http@^1.0.15": "1.0.21",
@@ -58,49 +43,27 @@
     "jsr:@std/internal@^1.0.10": "1.0.12",
     "jsr:@std/internal@^1.0.12": "1.0.12",
     "jsr:@std/internal@^1.0.9": "1.0.12",
->>>>>>> ffa845ab
     "jsr:@std/io@0.225": "0.225.2",
     "jsr:@std/io@0.225.0": "0.225.0",
     "jsr:@std/json@^1.0.2": "1.0.2",
     "jsr:@std/jsonc@1": "1.0.2",
     "jsr:@std/jsonc@^1.0.2": "1.0.2",
     "jsr:@std/media-types@1": "1.1.0",
-<<<<<<< HEAD
-    "jsr:@std/net@*": "1.0.6",
-=======
     "jsr:@std/media-types@^1.1.0": "1.1.0",
->>>>>>> ffa845ab
     "jsr:@std/net@^1.0.6": "1.0.6",
     "jsr:@std/path@1": "1.1.2",
     "jsr:@std/path@^1.0.8": "1.1.2",
     "jsr:@std/path@^1.1.1": "1.1.2",
-<<<<<<< HEAD
-    "jsr:@std/semver@1": "1.0.5",
-    "jsr:@std/streams@1": "1.0.12",
-    "jsr:@std/testing@^1.0.12": "1.0.15",
-=======
     "jsr:@std/path@^1.1.2": "1.1.2",
     "jsr:@std/semver@1": "1.0.6",
     "jsr:@std/semver@^1.0.6": "1.0.6",
     "jsr:@std/streams@1": "1.0.13",
     "jsr:@std/streams@^1.0.13": "1.0.13",
     "jsr:@std/testing@^1.0.12": "1.0.16",
->>>>>>> ffa845ab
     "jsr:@std/toml@^1.0.3": "1.0.10",
     "jsr:@std/uuid@^1.0.7": "1.0.9",
     "jsr:@std/uuid@^1.0.9": "1.0.9",
     "jsr:@std/yaml@^1.0.5": "1.0.9",
-<<<<<<< HEAD
-    "jsr:@zip-js/zip-js@^2.7.52": "2.8.7",
-    "npm:@mjackson/node-fetch-server@0.7": "0.7.0",
-    "npm:@opentelemetry/api@^1.9.0": "1.9.0",
-    "npm:@radix-ui/themes@^3.2.1": "3.2.1_react@19.1.1_react-dom@19.2.0__react@19.1.1",
-    "npm:@supabase/postgrest-js@^1.21.4": "1.21.4",
-    "npm:@types/mime-db@^1.43.6": "1.43.6",
-    "npm:@types/pg@^8.15.5": "8.15.5",
-    "npm:@types/prismjs@^1.26.5": "1.26.5",
-    "npm:esbuild-wasm@0.25.7": "0.25.7",
-=======
     "jsr:@zip-js/zip-js@^2.7.52": "2.8.8",
     "npm:@babel/core@^7.28.0": "7.28.5",
     "npm:@babel/preset-react@^7.27.1": "7.28.5_@babel+core@7.28.5",
@@ -127,22 +90,15 @@
     "npm:esbuild-wasm@~0.25.11": "0.25.11",
     "npm:esbuild@0.25.7": "0.25.7",
     "npm:esbuild@~0.25.5": "0.25.7",
->>>>>>> ffa845ab
     "npm:feed@^5.1.0": "5.1.0",
     "npm:fflate@~0.8.2": "0.8.2",
     "npm:github-slugger@2": "2.0.0",
-<<<<<<< HEAD
-=======
     "npm:ioredis@^5.7.0": "5.8.2",
     "npm:linkedom@~0.18.10": "0.18.12",
->>>>>>> ffa845ab
     "npm:marked-mangle@^1.1.9": "1.1.11_marked@15.0.12",
     "npm:marked@^15.0.11": "15.0.12",
     "npm:mime-db@^1.54.0": "1.54.0",
     "npm:pg@^8.16.3": "8.16.3",
-<<<<<<< HEAD
-    "npm:prismjs@^1.29.0": "1.30.0"
-=======
     "npm:postcss@8.5.6": "8.5.6",
     "npm:postcss@^8.5.6": "8.5.6",
     "npm:preact-render-to-string@^6.5.11": "6.6.3_preact@10.27.2",
@@ -163,7 +119,6 @@
     "npm:vite-plugin-inspect@^11.3.2": "11.3.3_vite@7.1.12__@types+node@24.9.2__picomatch@4.0.3_@types+node@24.9.2",
     "npm:vite@^7.1.4": "7.1.12_@types+node@24.9.2_picomatch@4.0.3",
     "npm:vite@^7.1.5": "7.1.12_@types+node@24.9.2_picomatch@4.0.3"
->>>>>>> ffa845ab
   },
   "jsr": {
     "@astral/astral@0.5.4": {
@@ -225,13 +180,8 @@
     "@deno/graph@0.86.9": {
       "integrity": "c4f353a695bcc5246c099602977dabc6534eacea9999a35a8cb24e807192e6a1"
     },
-<<<<<<< HEAD
-    "@deno/loader@0.3.6": {
-      "integrity": "98f08d837c18ece5ba15122264fb29580967407c34e6552e152b8f453a60c2be"
-=======
     "@deno/loader@0.3.9": {
       "integrity": "703d44656f7da0fa4a4a7f8a5105b5b41320821286508c2967b4252a00a2506f"
->>>>>>> ffa845ab
     },
     "@marvinh-test/fresh-island@0.0.3": {
       "integrity": "6d06b6009b7dfba9bba28e941e03e6ff652c4ef4f2fbfdf4b78741abd6c6c1c6"
@@ -299,9 +249,6 @@
     "@std/http@1.0.21": {
       "integrity": "abb5c747651ee6e3ea6139858fd9b1810d2c97f53a5e6722f3b6d27a6d263edc",
       "dependencies": [
-<<<<<<< HEAD
-        "jsr:@std/encoding@^1.0.10"
-=======
         "jsr:@std/cli@^1.0.23",
         "jsr:@std/encoding@^1.0.10",
         "jsr:@std/fmt@^1.0.8",
@@ -311,7 +258,6 @@
         "jsr:@std/net",
         "jsr:@std/path@^1.1.2",
         "jsr:@std/streams@^1.0.13"
->>>>>>> ffa845ab
       ]
     },
     "@std/internal@1.0.12": {
@@ -362,13 +308,9 @@
     "@std/testing@1.0.16": {
       "integrity": "a917ffdeb5924c9be436dc78bc32e511760e14d3a96e49c607fc5ecca86d0092",
       "dependencies": [
-<<<<<<< HEAD
-        "jsr:@std/assert@^1.0.13",
-=======
         "jsr:@std/assert@^1.0.15",
         "jsr:@std/async@^1.0.15",
         "jsr:@std/data-structures",
->>>>>>> ffa845ab
         "jsr:@std/fs@^1.0.19",
         "jsr:@std/internal@^1.0.12",
         "jsr:@std/path@^1.1.2"
@@ -389,13 +331,6 @@
     "@std/yaml@1.0.9": {
       "integrity": "6bad3dc766dd85b4b37eabcba81b6aa4eac7a392792ae29abcfb0f90602d55bb"
     },
-<<<<<<< HEAD
-    "@zip-js/zip-js@2.8.7": {
-      "integrity": "3eb5799b1dd758b4487b00a49ec6692ea6f612bae0af4f89d0ca0a03b98ce166"
-    }
-  },
-  "npm": {
-=======
     "@zip-js/zip-js@2.8.8": {
       "integrity": "d02be7ef8707977e714cd24e045882f0b396dbcecfcabd7b591c5cdba40e47b7"
     }
@@ -715,7 +650,6 @@
       "os": ["win32"],
       "cpu": ["x64"]
     },
->>>>>>> ffa845ab
     "@floating-ui/core@1.7.3": {
       "integrity": "sha512-sGnvb5dmrJaKEZ+LDIpguvdX3bDlEllmv4/ClQ9awcmCZrlx5jQyyMWFM5kBI+EyNOCDDiKk8il0zeuX3Zlg/w==",
       "dependencies": [
@@ -740,8 +674,6 @@
     "@floating-ui/utils@0.2.10": {
       "integrity": "sha512-aGTxbpbg8/b5JfU1HXSrbH3wXZuLPJcNEcZQFMxLs3oSzgtVu6nFPkbbGGUvBcUjKV2YyB9Wxxabo+HEH9tcRQ=="
     },
-<<<<<<< HEAD
-=======
     "@ioredis/commands@1.4.0": {
       "integrity": "sha512-aFT2yemJJo+TZCmieA7qnYGQooOS7QfNmYrzGtsYd3g9j5iDP8AimYYAesf79ohjbLG12XxC4nG5DyEnC88AsQ=="
     },
@@ -792,15 +724,12 @@
         "@jridgewell/sourcemap-codec"
       ]
     },
->>>>>>> ffa845ab
     "@mjackson/node-fetch-server@0.7.0": {
       "integrity": "sha512-un8diyEBKU3BTVj3GzlTPA1kIjCkGdD+AMYQy31Gf9JCkfoZzwgJ79GUtHrF2BN3XPNMLpubbzPcxys+a3uZEw=="
     },
     "@opentelemetry/api@1.9.0": {
       "integrity": "sha512-3giAOQvZiH5F9bMlMiv8+GSPMeqg0dbaeo58/0SlA9sxSqZhnUtxzX9/2FzyhS9sWQf5S0GJE0AKBrFqjpeYcg=="
     },
-<<<<<<< HEAD
-=======
     "@pkgjs/parseargs@0.11.0": {
       "integrity": "sha512-+1VkjdD0QBLPodGrJUeqarH8VAIvQODIbwh9XpP5Syisf7YoQgsJKPNFoqqLQlu+VQ/tVSshMR6loPMn8U+dPg=="
     },
@@ -841,7 +770,6 @@
         "vite"
       ]
     },
->>>>>>> ffa845ab
     "@radix-ui/colors@3.0.0": {
       "integrity": "sha512-FUOsGBkHrYJwCSEtWRCIfQbZG7q1e6DgxCIOe1SUQzDe/7rXXeA47s8yCn6fuTNQAj1Zq4oTFi9Yjp3wzElcxg=="
     },
@@ -1564,8 +1492,6 @@
         "react-remove-scroll-bar"
       ]
     },
-<<<<<<< HEAD
-=======
     "@redis/bloom@5.9.0_@redis+client@5.9.0": {
       "integrity": "sha512-W9D8yfKTWl4tP8lkC3MRYkMz4OfbuzE/W8iObe0jFgoRmgMfkBV+Vj38gvIqZPImtY0WB34YZkX3amYuQebvRQ==",
       "dependencies": [
@@ -1713,7 +1639,6 @@
       "os": ["win32"],
       "cpu": ["x64"]
     },
->>>>>>> ffa845ab
     "@supabase/node-fetch@2.6.15": {
       "integrity": "sha512-1ibVeYUacxWYi9i0cf5efil6adJ9WRyZBLivgjs+AUpewx1F3xPi7gLgaASI2SmIQxPoCEjAsLAzKPgMJVgOUQ==",
       "dependencies": [
@@ -1726,8 +1651,6 @@
         "@supabase/node-fetch"
       ]
     },
-<<<<<<< HEAD
-=======
     "@tailwindcss/node@4.1.16": {
       "integrity": "sha512-BX5iaSsloNuvKNHRN3k2RcCuTEgASTo77mofW0vmeHkfrDWaoFAFvNHpEgtu0eqyypcyiBkDWzSMxJhp3AUVcw==",
       "dependencies": [
@@ -1878,7 +1801,6 @@
     "@types/estree@1.0.8": {
       "integrity": "sha512-dWHzHa2WqEXI/O1E9OjrocMTKJl2mSrEolh1Iomrv6U+JuNwaHXsXx9bLu5gG7BUWFIN0skIQJQ/L1rIex4X6w=="
     },
->>>>>>> ffa845ab
     "@types/mime-db@1.43.6": {
       "integrity": "sha512-r2cqxAt/Eo5yWBOQie1lyM1JZFCiORa5xtLlhSZI0w8RJggBPKw8c4g/fgQCzWydaDR5bL4imnmix2d1n52iBw=="
     },
@@ -1888,10 +1810,6 @@
         "undici-types@7.10.0"
       ]
     },
-<<<<<<< HEAD
-    "@types/pg@8.15.5": {
-      "integrity": "sha512-LF7lF6zWEKxuT3/OR8wAZGzkg4ENGXFNyiV/JeOt9z5B+0ZVwbql9McqX5c/WStFq1GaGso7H1AzP/qSzmlCKQ==",
-=======
     "@types/node@24.9.2": {
       "integrity": "sha512-uWN8YqxXxqFMX2RqGOrumsKeti4LlmIMIyV0lgut4jx7KQBcBiW6vkDtIBvHnHIquwNfJhk8v2OtmO8zXWHfPA==",
       "dependencies": [
@@ -1900,7 +1818,6 @@
     },
     "@types/pg@8.15.6": {
       "integrity": "sha512-NoaMtzhxOrubeL/7UZuNTrejB4MPAJ0RpxZqXQf2qXuVlTPuG6Y8p4u9dKRaue4yjmC7ZhzVO2/Yyyn25znrPQ==",
->>>>>>> ffa845ab
       "dependencies": [
         "@types/node",
         "pg-protocol",
@@ -1910,10 +1827,6 @@
     "@types/prismjs@1.26.5": {
       "integrity": "sha512-AUZTa7hQ2KY5L7AmtSiqxlhWxb4ina0yd8hNbl4TWuqnv/pFP0nDMb3YrfSBf4hJVGLh2YEIBfKaBW/9UEl6IQ=="
     },
-<<<<<<< HEAD
-    "aria-hidden@1.2.6": {
-      "integrity": "sha512-ik3ZgC9dY/lYVVM++OISsaYDeg1tb0VtP5uL3ouh1koGOaUMDPpbFIei4JkFimWUFPn90sbMNMXQAIVOlnYKJA==",
-=======
     "@types/qs@6.14.0": {
       "integrity": "sha512-eOunJqu0K1923aExK6y8p6fsihYEn/BYuQ4g0CxAAgFc4b/ZLN4CrsRZ55srTdqoiLzU2B2evC+apEIxprEzkQ=="
     },
@@ -1925,7 +1838,6 @@
     },
     "ansi-styles@4.3.0": {
       "integrity": "sha512-zbB9rCJAT1rbjiVDb2hqKFHNYLxgtk8NURxZ3IZwD3F6NtxbXZQCnnSi1Lkx+IDohdPlFp222wVALIheZJQSEg==",
->>>>>>> ffa845ab
       "dependencies": [
         "tslib"
       ]
@@ -1933,13 +1845,8 @@
     "classnames@2.5.1": {
       "integrity": "sha512-saHYOzhIQs6wy2sVxTM6bUDsQO4F50V9RQ22qBpEdCW+I+/Wmke2HOl6lS6dTpdxVhb88/I6+Hs+438c3lfUow=="
     },
-<<<<<<< HEAD
-    "detect-node-es@1.1.0": {
-      "integrity": "sha512-ypdmJU/TbBby2Dxibuv7ZLW3Bs1QEmM7nHjEANfohJLvE0XVujisn1qPJcZxg+qDucsr+bP6fLD1rPS3AhJ7EQ=="
-=======
     "ansis@4.2.0": {
       "integrity": "sha512-HqZ5rWlFjGiV0tDm3UxxgNRqsOTniqoKZu0pIAfh7TZQMGuZK+hH0drySty0si0QXj1ieop4+SkSfPZBPPkHig=="
->>>>>>> ffa845ab
     },
     "esbuild-wasm@0.25.7": {
       "integrity": "sha512-x3t1BlU59YOMtpwzayHxF4LPVujOvNKqm7y6jPvFKC13J8FmJRCdHPJwHq86er7ik+f7uwGcMbe+6KVzLGmsGw==",
@@ -1970,28 +1877,18 @@
       "integrity": "sha512-8dD6FusOQSrpv9Z1rdNMdlSgQOIP880DHqnohobOmYLElGEqAL/JvxvuxZO16r4HtjTlfPRDC1hbvxC9dPN2nA==",
       "bin": true
     },
-<<<<<<< HEAD
-    "mime-db@1.54.0": {
-      "integrity": "sha512-aU5EJuIN2WDemCcAp2vFBfp/m4EAhWJnUNSSw0ixs7/kXbd6Pg64EmwJkNdFhB8aWt1sH2CTXrLxo/iAGV3oPQ=="
-=======
     "balanced-match@1.0.2": {
       "integrity": "sha512-3oSeUO0TMV67hN1AmbXsK4yaqU7tjiHlbxRDZOpH0KW9+CeX4bRAaX0Anxt0tx2MrpRpWwQaPwIlISEJhYU5Pw=="
     },
     "baseline-browser-mapping@2.8.21": {
       "integrity": "sha512-JU0h5APyQNsHOlAM7HnQnPToSDQoEBZqzu/YBlqDnEeymPnZDREeXJA3KBMQee+dKteAxZ2AtvQEvVYdZf241Q==",
       "bin": true
->>>>>>> ffa845ab
     },
     "pg-cloudflare@1.2.7": {
       "integrity": "sha512-YgCtzMH0ptvZJslLM1ffsY4EuGaU0cx4XSdXLRFae8bPP4dS5xL1tNB3k2o/N64cHJpwU7dxKli/nZ2lUa5fLg=="
     },
-<<<<<<< HEAD
-    "pg-connection-string@2.9.1": {
-      "integrity": "sha512-nkc6NpDcvPVpZXxrreI/FOtX3XemeLl8E0qFr6F2Lrm/I8WOnaWNhIPK2Z7OHpw7gh5XJThi6j6ppgNoaT1w4w=="
-=======
     "birpc@2.6.1": {
       "integrity": "sha512-LPnFhlDpdSH6FJhJyn4M0kFO7vtQ5iPw24FnG0y21q09xC7e8+1LeR31S1MAIrDAHp4m7aas4bEkTDTvMAtebQ=="
->>>>>>> ffa845ab
     },
     "pg-int8@1.0.1": {
       "integrity": "sha512-WCtabS6t3c8SkpDBUlb1kjOs7l66xsGdKpIPZsg4wR+B3+u9UAum2odSsF9tnvxg80h4ZxLWMy4pRjOsFIqQpw=="
@@ -2015,13 +1912,8 @@
         "postgres-interval"
       ]
     },
-<<<<<<< HEAD
-    "pg@8.16.3": {
-      "integrity": "sha512-enxc1h0jA/aq5oSDMvqyW3q89ra6XIIDZgCX9vkMrnz5DFTw/Ny3Li2lFQ+pt3L6MCgm/5o2o8HW9hiJji+xvw==",
-=======
     "browserslist@4.27.0": {
       "integrity": "sha512-AXVQwdhot1eqLihwasPElhX2tAZiBjWdJ9i/Zcj2S6QYIjkx62OKSfnobkriB81C3l4w0rVy3Nt4jaTBltYEpw==",
->>>>>>> ffa845ab
       "dependencies": [
         "pg-connection-string",
         "pg-pool",
@@ -2033,12 +1925,6 @@
         "pg-cloudflare"
       ]
     },
-<<<<<<< HEAD
-    "pgpass@1.0.5": {
-      "integrity": "sha512-FdW9r/jQZhSeohs1Z3sI1yxFQNFvMcnmfuj4WBMUTxOrAyLMaTcE1aAMBiTlbMNaXvBCQuVi0R7hd8udDSP7ug==",
-      "dependencies": [
-        "split2"
-=======
     "call-bind-apply-helpers@1.0.2": {
       "integrity": "sha512-Sp1ablJ0ivDkSzjcaJdxEunN5/XvksFJ2sMBFfq6x0ryhQV/2b/KwFe21cMpmHtPOSij8K99/wSfoEuTObmuMQ==",
       "dependencies": [
@@ -3186,7 +3072,6 @@
         "nanoid",
         "picocolors",
         "source-map-js"
->>>>>>> ffa845ab
       ]
     },
     "postgres-array@2.0.0": {
@@ -3204,24 +3089,18 @@
         "xtend"
       ]
     },
-<<<<<<< HEAD
+    "preact-render-to-string@6.6.3_preact@10.27.2": {
+      "integrity": "sha512-7oHG7jzjriqsFPkSPiPnzrQ0GcxFm6wOkYWNdStK5Ks9YlWSQQXKGBRAX4nKDdqX7HAQuRvI4pZNZMycK4WwDw==",
+      "dependencies": [
+        "preact"
+      ]
+    },
+    "preact@10.27.2": {
+      "integrity": "sha512-5SYSgFKSyhCbk6SrXyMpqjb5+MQBgfvEKE/OC+PujcY34sOpqtr+0AZQtPYx5IA6VxynQ7rUPCtKzyovpj9Bpg=="
+    },
     "prismjs@1.30.0": {
       "integrity": "sha512-DEvV2ZF2r2/63V+tK8hQvrR2ZGn10srHbXviTlcv7Kpzw8jWiNTqbVgjO3IY8RxrrOUF8VPMQQFysYYYv0YZxw=="
     },
-    "radix-ui@1.4.3_react@19.1.1_react-dom@19.2.0__react@19.1.1": {
-=======
-    "preact-render-to-string@6.6.3_preact@10.27.2": {
-      "integrity": "sha512-7oHG7jzjriqsFPkSPiPnzrQ0GcxFm6wOkYWNdStK5Ks9YlWSQQXKGBRAX4nKDdqX7HAQuRvI4pZNZMycK4WwDw==",
-      "dependencies": [
-        "preact"
-      ]
-    },
-    "preact@10.27.2": {
-      "integrity": "sha512-5SYSgFKSyhCbk6SrXyMpqjb5+MQBgfvEKE/OC+PujcY34sOpqtr+0AZQtPYx5IA6VxynQ7rUPCtKzyovpj9Bpg=="
-    },
-    "prismjs@1.30.0": {
-      "integrity": "sha512-DEvV2ZF2r2/63V+tK8hQvrR2ZGn10srHbXviTlcv7Kpzw8jWiNTqbVgjO3IY8RxrrOUF8VPMQQFysYYYv0YZxw=="
-    },
     "qs@6.14.0": {
       "integrity": "sha512-YWWTjgABSKcvs/nWBi9PycY/JiPJqOD4JA6o9Sej2AtvSGarXxKC3OQSk4pAarbdQlKAh5D4FCQkJNkW+GAn3w==",
       "dependencies": [
@@ -3232,7 +3111,6 @@
       "integrity": "sha512-NuaNSa6flKT5JaSYQzJok04JzTL1CA6aGhv5rfLW3PgqA+M2ChpZQnAC8h8i4ZFkBS8X5RqkDBHA7r4hej3K9A=="
     },
     "radix-ui@1.4.3_react@19.1.1_react-dom@19.1.1__react@19.1.1": {
->>>>>>> ffa845ab
       "integrity": "sha512-aWizCQiyeAenIdUbqEpXgRA1ya65P13NKn/W8rWkcN0OPkRDxdBVLWnIEDsS2RpwCK2nobI7oMUSmexzTDyAmA==",
       "dependencies": [
         "@radix-ui/primitive",
@@ -3331,13 +3209,6 @@
     "react@19.1.1": {
       "integrity": "sha512-w8nqGImo45dmMIfljjMwOGtbmC/mk4CMYhWIicdSflH91J9TyCyczcPFXJzrZ/ZXcgGRFeP6BU0BEJTw6tZdfQ=="
     },
-<<<<<<< HEAD
-    "sax@1.4.1": {
-      "integrity": "sha512-+aWOz7yVScEGoKNd4PA10LZ8sk0A/z5+nXQG5giUO5rprX9jgYsTdov9qCchZiPIZezbZH+jRut8nPodFAX4Jg=="
-    },
-    "scheduler@0.27.0": {
-      "integrity": "sha512-eNv+WrVbKu1f3vbYJT/xtiF5syA5HPIMtf9IgY/nKg0sWqzAUEvqY/xm7OcZc/qafLx/iO9FgOmeSAp4v5ti/Q=="
-=======
     "read-cache@1.0.0": {
       "integrity": "sha512-Owdv/Ft7IjOgm/i0xvNDZ1LrRANRfew4b2prF3OWMQLxLfu3bS8FVhCsrSCMK4lR56Y9ya+AThoTpDCTxCmpRA==",
       "dependencies": [
@@ -3510,13 +3381,10 @@
     },
     "source-map@0.7.6": {
       "integrity": "sha512-i5uvt8C3ikiWeNZSVZNWcfZPItFQOsYTUAOkcUPGd8DqDy1uOUikjt5dG+uRlwyvR108Fb9DOd4GvXfT0N2/uQ=="
->>>>>>> ffa845ab
     },
     "split2@4.2.0": {
       "integrity": "sha512-UcjcJOWknrNkF6PLX83qcHM6KHgVKNkV62Y8a5uYDVv9ydGQVwAHMKqHdJje1VTWpljG0WYpCDhrCdAOYH4TWg=="
     },
-<<<<<<< HEAD
-=======
     "standard-as-callback@2.1.0": {
       "integrity": "sha512-qoRRSyROncaz1z0mvYqIE4lCd9p2R90i6GxW3uZv5ucSu8tU7B5HXUP1gG8pVZsYNVaXjk8ClXHPttLyxAL48A=="
     },
@@ -3657,7 +3525,6 @@
     "totalist@3.0.1": {
       "integrity": "sha512-sf4i37nQ2LBx4m3wB74y+ubopq6W/dIzXg0FDGjsYnZHVa1Da8FH853wlL2gtUhg+xJXjfk3kUZS3BRoQeoQBQ=="
     },
->>>>>>> ffa845ab
     "tr46@0.0.3": {
       "integrity": "sha512-N3WMsuqV66lT30CrXNbEjx4GEwlow3v6rr4mCcv6prnfwhS01rkgyFdjPNBYd9br7LpXV1+Emh01fHnq2Gdgrw=="
     },
@@ -3667,8 +3534,6 @@
     "undici-types@7.10.0": {
       "integrity": "sha512-t5Fy/nfn+14LuOc2KNYg75vZqClpAiqscVvMygNnlsHBFpSXdJaYtXMcdNLpl/Qvc3P2cB3s6lOV51nqsFq4ag=="
     },
-<<<<<<< HEAD
-=======
     "undici-types@7.16.0": {
       "integrity": "sha512-Zz+aZWSj8LE6zoxD+xrjh4VfkIG8Ya6LvYkZqtUQGJPZjYl53ypCaUwWqo7eI0x66KBGeRo+mlBEkMSeSZ38Nw=="
     },
@@ -3688,7 +3553,6 @@
       ],
       "bin": true
     },
->>>>>>> ffa845ab
     "use-callback-ref@1.3.3_react@19.1.1": {
       "integrity": "sha512-jQL3lRnocaFtu3V00JToYz/4QkNWswxijDaCVNZRiRTO3HQDLsdu1ZtmIUvV4yPp+rvWm5j0y0TG/S61cuijTg==",
       "dependencies": [
@@ -3710,8 +3574,6 @@
         "react"
       ]
     },
-<<<<<<< HEAD
-=======
     "util-deprecate@1.0.2": {
       "integrity": "sha512-EPD5q1uXyFxJpCrLnCc1nHnq3gOa6DZBocAIiI2TaSCA7VCJ1UJDMagCzIkXNsUYfD1daK//LTEQ8xiIbrHtcw=="
     },
@@ -3763,7 +3625,6 @@
       ],
       "bin": true
     },
->>>>>>> ffa845ab
     "webidl-conversions@3.0.1": {
       "integrity": "sha512-2JAn3z8AR6rjK8Sm8orRC0h/bcl/DqL7tRPdGZ4I1CjdF+EaMLmYxBHyXuKL849eucPFhvBoxMsflfOb8kxaeQ=="
     },
@@ -3783,8 +3644,6 @@
     },
     "xtend@4.0.2": {
       "integrity": "sha512-LKYU1iAXJXUgAXn9URjiu+MWhyUXHsvfp7mcuYm9dSUKK0/CjtrUwFAxD82/mCWbtLsGjFIad0wIsod4zrTAEQ=="
-<<<<<<< HEAD
-=======
     },
     "y18n@5.0.8": {
       "integrity": "sha512-0pfFzegeDWJHJIAmTLRP2DwHjdF5s7jo9tuztdQxAhINCdvS+3nGINqPd00AphqJR/0LhANUS6/+7SCb98YOfA=="
@@ -3806,7 +3665,6 @@
         "y18n",
         "yargs-parser"
       ]
->>>>>>> ffa845ab
     }
   },
   "redirects": {
@@ -3939,10 +3797,6 @@
           "jsr:@deno/esbuild-plugin@^1.2.0",
           "jsr:@std/encoding@^1.0.10",
           "jsr:@std/fmt@^1.0.8",
-<<<<<<< HEAD
-          "jsr:@std/net@^1.0.6",
-          "npm:@types/node@^24.2.1"
-=======
           "jsr:@std/fs@^1.0.19",
           "jsr:@std/html@^1.0.5",
           "jsr:@std/http@^1.0.21",
@@ -3956,7 +3810,6 @@
           "npm:esbuild-wasm@~0.25.11",
           "npm:preact-render-to-string@^6.6.3",
           "npm:preact@^10.27.2"
->>>>>>> ffa845ab
         ]
       },
       "packages/plugin-tailwindcss-v3": {
