import { ServerContext } from "./context.ts";
import { serve } from "./deps.ts";
export { Status } from "./deps.ts";
import {
  AppModule,
  ErrorPageModule,
  IslandModule,
  MiddlewareModule,
  RouteModule,
  StartOptions,
  UnknownPageModule,
} from "./types.ts";
export type {
  AppProps,
  ErrorHandler,
  ErrorHandlerContext,
  ErrorPageProps,
  FreshOptions,
  Handler,
  HandlerContext,
  Handlers,
  MiddlewareHandler,
  MiddlewareHandlerContext,
  PageProps,
  Plugin,
  PluginRenderResult,
  PluginRenderScripts,
  PluginRenderStyleTag,
  RenderFunction,
  RouteConfig,
  StartOptions,
  UnknownHandler,
  UnknownHandlerContext,
  UnknownPageProps,
} from "./types.ts";
export { RenderContext } from "./render.ts";
export type { InnerRenderFunction } from "./render.ts";

export interface Manifest {
  routes: Record<
    string,
    | RouteModule
    | MiddlewareModule
    | AppModule
    | ErrorPageModule
    | UnknownPageModule
  >;
  islands: Record<string, IslandModule>;
  baseUrl: string;
  config?: DenoConfig;
}

export interface DenoConfig {
  importMap: string;
  compilerOptions?: {
    jsx?: string;
    jsxImportSource?: string;
  };
}

export { ServerContext };

<<<<<<< HEAD
export async function createHandler(
  routes: Manifest,
  opts: StartOptions = {},
) {
  const ctx = await ServerContext.fromManifest(routes, opts);
  return ctx.handler();
}

export async function start(
  routes: Manifest,
  opts: StartOptions = {},
) {
=======
export async function start(routes: Manifest, opts: StartOptions = {}) {
>>>>>>> 3b0c4b3b
  const ctx = await ServerContext.fromManifest(routes, opts);
  opts.port ??= 8000;
  if (opts.experimentalDenoServe === true) {
    // @ts-ignore as `Deno.serve` is still unstable.
    await Deno.serve(ctx.handler() as Deno.ServeHandler, opts);
  } else {
    await serve(ctx.handler(), opts);
  }
}<|MERGE_RESOLUTION|>--- conflicted
+++ resolved
@@ -60,7 +60,6 @@
 
 export { ServerContext };
 
-<<<<<<< HEAD
 export async function createHandler(
   routes: Manifest,
   opts: StartOptions = {},
@@ -68,14 +67,7 @@
   const ctx = await ServerContext.fromManifest(routes, opts);
   return ctx.handler();
 }
-
-export async function start(
-  routes: Manifest,
-  opts: StartOptions = {},
-) {
-=======
 export async function start(routes: Manifest, opts: StartOptions = {}) {
->>>>>>> 3b0c4b3b
   const ctx = await ServerContext.fromManifest(routes, opts);
   opts.port ??= 8000;
   if (opts.experimentalDenoServe === true) {
