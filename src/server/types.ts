import { ComponentType } from "../runtime/deps.ts";
import { ConnInfo, router, ServeInit } from "./deps.ts";
import {
  AppProps,
  ErrorPageProps,
  PageConfig,
  PageProps,
  UnknownPageProps,
} from "../runtime/types.ts";
import { RenderContext, RenderFn } from "./render.tsx";

<<<<<<< HEAD
export interface TState {
  state: Record<string, unknown>;
}
=======
export type StartOptions = ServeInit;
>>>>>>> b4422333

export interface PageModule {
  default?: ComponentType<PageProps>;
  // deno-lint-ignore no-explicit-any
  handler?: Handler<any, any> | Handlers<any, any>;
  config?: PageConfig;
}

export interface UnknownPageModule {
  default?: ComponentType<UnknownPageProps>;
  handler?: UnknownHandler;
  config?: PageConfig;
}

export interface ErrorPageModule {
  default?: ComponentType<ErrorPageProps>;
  handler?: ErrorHandler;
  config?: PageConfig;
}

export interface IslandModule {
  // deno-lint-ignore no-explicit-any
  default: ComponentType<any>;
}

export interface HandlerContext<T = unknown, TState = Record<string, unknown>>
  extends ConnInfo {
  params: Record<string, string>;
  render: (data?: T) => Response | Promise<Response>;
  state: TState;
}

export interface UnknownHandlerContext<TState = Record<string, unknown>>
  extends ConnInfo {
  render: () => Response | Promise<Response>;
  state: TState;
}

export interface ErrorHandlerContext<TState = Record<string, unknown>>
  extends ConnInfo {
  error: unknown;
  render: () => Response | Promise<Response>;
  state: TState;
}

export interface MiddlewareHandlerContext<TState = Record<string, unknown>>
  extends ConnInfo {
  next: () => Promise<Response>;
  state: TState;
}

// deno-lint-ignore no-explicit-any
export type Handler<T = any, TState = Record<string, unknown>> = (
  req: Request,
  ctx: HandlerContext<T, TState>,
) => Response | Promise<Response>;
export type UnknownHandler = (
  req: Request,
  ctx: UnknownHandlerContext,
) => Response | Promise<Response>;
export type ErrorHandler = (
  req: Request,
  ctx: ErrorHandlerContext,
) => Response | Promise<Response>;

// deno-lint-ignore no-explicit-any
export type Handlers<T = any, TState = Record<string, unknown>> = {
  [K in typeof router.METHODS[number]]?: Handler<T, TState>;
};

// deno-lint-ignore no-explicit-any
export interface Page<Data = any> {
  route: string;
  url: string;
  name: string;
  component?: ComponentType<PageProps<Data>>;
  handler: Handler<Data> | Handlers<Data>;
  csp: boolean;
}

export interface UnknownPage {
  route: string;
  url: string;
  name: string;
  component?: ComponentType<UnknownPageProps>;
  handler: UnknownHandler;
  csp: boolean;
}

export interface ErrorPage {
  route: string;
  url: string;
  name: string;
  component?: ComponentType<ErrorPageProps>;
  handler: ErrorHandler;
  csp: boolean;
}

export interface RendererModule {
  render(ctx: RenderContext, render: RenderFn): void | Promise<void>;
}

export interface Renderer {
  render(ctx: RenderContext, render: RenderFn): void | Promise<void>;
}

// deno-lint-ignore no-explicit-any
export interface MiddlewareModule<TState = any> {
  handler(
    req: Request,
    ctx: MiddlewareHandlerContext<TState>,
  ): Response | Promise<Response>;
}

export interface Middleware<TState = Record<string, unknown>> {
  handler(
    req: Request,
    ctx: MiddlewareHandlerContext<TState>,
  ): Response | Promise<Response>;
}

export interface MiddlewareRoute extends Middleware {
  /**
   * path-to-regexp style url path
   */
  route: string;
  /**
   * URLPattern of the route
   */
  // deno-lint-ignore no-explicit-any
  pattern: any;
}

export interface AppModule {
  default: ComponentType<AppProps>;
}

export interface Island {
  id: string;
  name: string;
  url: string;
  component: ComponentType<unknown>;
}<|MERGE_RESOLUTION|>--- conflicted
+++ resolved
@@ -9,13 +9,11 @@
 } from "../runtime/types.ts";
 import { RenderContext, RenderFn } from "./render.tsx";
 
-<<<<<<< HEAD
 export interface TState {
   state: Record<string, unknown>;
 }
-=======
+
 export type StartOptions = ServeInit;
->>>>>>> b4422333
 
 export interface PageModule {
   default?: ComponentType<PageProps>;
