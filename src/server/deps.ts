// -- std --
export {
  extname,
  fromFileUrl,
  toFileUrl,
<<<<<<< HEAD
} from "https://deno.land/std@0.128.0/path/mod.ts";
export { walk } from "https://deno.land/std@0.128.0/fs/walk.ts";
export { Server } from "https://deno.land/std@0.128.0/http/server.ts";
=======
} from "https://deno.land/std@0.150.0/path/mod.ts";
export { walk } from "https://deno.land/std@0.150.0/fs/walk.ts";
export { serve } from "https://deno.land/std@0.150.0/http/server.ts";
>>>>>>> 58f9769b
export type {
  ConnInfo,
  Handler as RequestHandler,
  ServeInit,
} from "https://deno.land/std@0.150.0/http/server.ts";
export { Status } from "https://deno.land/std@0.150.0/http/http_status.ts";
export {
  typeByExtension,
} from "https://deno.land/std@0.150.0/media_types/mod.ts";

// -- router --
export * as router from "https://crux.land/router@0.0.11";

// -- esbuild --
// @deno-types="https://deno.land/x/esbuild@v0.14.51/mod.d.ts"
import * as esbuildWasm from "https://deno.land/x/esbuild@v0.14.51/wasm.js";
import * as esbuildNative from "https://deno.land/x/esbuild@v0.14.51/mod.js";
// @ts-ignore trust me
const esbuild: typeof esbuildWasm = Deno.run === undefined
  ? esbuildWasm
  : esbuildNative;
export { esbuild, esbuildWasm as esbuildTypes };
export { denoPlugin } from "https://deno.land/x/esbuild_deno_loader@0.5.2/mod.ts";<|MERGE_RESOLUTION|>--- conflicted
+++ resolved
@@ -3,15 +3,9 @@
   extname,
   fromFileUrl,
   toFileUrl,
-<<<<<<< HEAD
-} from "https://deno.land/std@0.128.0/path/mod.ts";
-export { walk } from "https://deno.land/std@0.128.0/fs/walk.ts";
-export { Server } from "https://deno.land/std@0.128.0/http/server.ts";
-=======
 } from "https://deno.land/std@0.150.0/path/mod.ts";
 export { walk } from "https://deno.land/std@0.150.0/fs/walk.ts";
-export { serve } from "https://deno.land/std@0.150.0/http/server.ts";
->>>>>>> 58f9769b
+export { Server } from "https://deno.land/std@0.150.0/http/server.ts";
 export type {
   ConnInfo,
   Handler as RequestHandler,
