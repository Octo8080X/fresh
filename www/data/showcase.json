[
  {
    "title": "OpenAI Semantic Search",
    "link": "https://supabase-openai-doc-search.deno.dev/",
    "github": "supabase-community/deno-fresh-openai-doc-search",
    "image": "openai-semantic-search"
  },
  {
    "title": "Deno SaaSKit",
    "link": "https://saaskit.deno.dev/",
    "github": "denoland/saaskit",
    "image": "deno-saaskit"
  },
  {
    "title": "Deno Merch",
    "link": "https://merch.deno.com/",
    "github": "denoland/merch",
    "image": "merch"
  },
  {
    "title": "Fresh Website",
    "link": "https://fresh.deno.dev/",
    "github": "denoland/fresh/tree/main/www",
    "image": "fresh"
  },
  {
    "title": "Paquet",
    "link": "https://paquet.app",
    "github": "notangelmario/paquet",
    "image": "Paquet"
  },
  {
    "title": "Video Poker Academy",
    "link": "https://videopoker-academy.deno.dev/",
    "github": "hyprtxt/videopoker.academy",
    "image": "videopoker-academy"
  },
  {
    "title": "D3no Data",
    "link": "https://d3nodata.deno.dev/",
    "github": "D3nosaurs/d3nodata-website",
    "image": "d3nodata"
  },
  {
    "title": "Fresh Hacker News",
    "link": "https://fresh-hacker-news.deno.dev/",
    "github": "morinokami/fresh-hacker",
    "image": "hn"
  },
  {
    "title": "LDkit",
    "link": "https://ldkit.io",
    "github": "karelklima/ldkit",
    "image": "ldkit"
  },
  {
    "title": "CGPA(AU R-2021) Calculator",
    "link": "https://cgpa-au-2021.deno.dev",
    "github": "codesculpture/cgpa-au-2021",
    "image": "cgpa-au-2021"
  },
  {
    "title": "diKnow",
    "link": "https://xyntechx-diknow.deno.dev/",
    "github": "xyntechx/diKnow",
    "image": "diKnow"
  },
  {
    "title": "Fresh Strapi",
    "link": "https://fresh-strapi.deno.dev/",
    "github": "hyprtxt/fresh-strapi.deno.dev",
    "image": "fresh-strapi"
  },
  {
    "title": "Portfolio Page",
    "link": "http://adamsobotka.deno.dev/",
    "github": "vorcigernix/adamsobotka",
    "image": "adam-portfolio"
  },
  {
    "title": "Developer Portfolio",
    "link": "https://mooxl.dev",
    "github": "mooxl/fresh.mooxl.dev",
    "image": "mooxl"
  },
  {
    "title": "Developer Portfolio",
    "link": "https://guillaumecomte.deno.dev",
    "github": "guigui64/www",
    "image": "guigui64"
  },
  {
    "title": "Fresh Project Manager",
    "link": "https://xyntechx-project-manager.deno.dev/",
    "github": "xyntechx/NexLiber-Projects/tree/main/Fresh%20Project%20Manager",
    "image": "fresh-project-manager"
  },
  {
    "title": "Fresh ToDo List App",
    "link": "https://fresh-todo-list.deno.dev/",
    "github": "MrSaeedNasiri/fresh-todo-list",
    "image": "fresh-todo"
  },
  {
    "title": "Optimem app",
    "link": "https://optimem.org/",
    "image": "optimem"
  },
  {
    "title": "Balello",
    "link": "https://balello.com",
    "image": "balello"
  },
  {
    "title": "Wricord",
    "link": "https://wricord.com",
    "image": "wricord"
  },
  {
    "title": "ANDBOUNDS Inc.",
    "link": "https://andbounds.com/",
    "image": "andbounds"
  },
  {
    "title": "YCRM",
    "link": "https://ycrm.xyz/",
    "image": "ycrm"
  },
  {
    "title": "Local SEO Studio",
    "link": "https://www.localseo.studio/",
    "image": "localseostudio"
  },
  {
    "title": "Fondest Landing Page",
    "link": "https://fondest.com",
    "image": "fondest"
  },
  {
    "title": "im@sparql Data Dashboard",
    "link": "https://imasparql-data-dashboard.deno.dev/",
    "github": "arrow2nd/imasparql-data-dashboard",
    "image": "imasparql-dd"
  },
  {
    "title": "Craig’s Deno Diary",
    "link": "https://deno-blog.com",
    "github": "cdoremus/deno-blog",
    "image": "deno-diary"
  },
  {
    "title": "Melon",
    "link": "https://m.not-ivy.dev/",
    "github": "not-ivy/melon",
    "image": "melon"
  },
  {
    "title": "Webhook Manager",
    "link": "https://webhook-demo.deno.dev/",
    "github": "avnigenc/deno-fresh-webhook-demo",
    "image": "webhook-manager"
  },
  {
    "title": "Deno Jobs",
    "link": "https://vacancy.deno.dev/",
    "github": "VofSwords/deno-jobs",
    "image": "deno-jobs"
  },
  {
    "title": "java.minidoodle",
    "link": "https://javaminidoodle.de/",
    "image": "javaminidoodle"
  },
  {
    "title": "Ppaste",
    "link": "https://ppaste.deno.dev/",
    "github": "n4ze3m/p-paste",
    "image": "ppaste"
  },
  {
    "title": "Linksapp",
    "link": "https://linksapp.deno.dev/",
    "github": "commune-org/linksapp-fresh",
    "image": "linksapp"
  },
  {
    "title": "Grape Chat",
    "link": "https://grape-chat.miqsel.net/",
    "github": "yahiro07/grape-chat",
    "image": "grape-chat"
  },
  {
    "title": "Fresh Notion Blog",
    "link": "https://fresh-notion-blog.deno.dev/",
    "github": "xijaja/fresh-notion-blog",
    "image": "fresh-notion-blog"
  },
  {
    "title": "Deno Paste",
    "link": "https://denopaste.com/",
    "github": "stephenmelnicki/denopaste",
    "image": "deno-paste"
  },
  {
    "title": "m33t",
    "link": "https://m33t.deno.dev/",
    "github": "dunkbing/m33t",
    "image": "m33t"
  },
  {
    "title": "YAML to TypeScript",
    "link": "https://yaml-to-ts.deno.dev/",
    "github": "jiawei397/yaml_to_ts_web",
    "image": "yaml-to-ts"
  },
  {
    "title": "Denosoar",
    "link": "https://denosoar.deno.dev/",
    "github": "Denosoar-GUI/Denosoar-GUI",
    "image": "Denosoar"
  },
  {
    "title": "link-maker",
    "link": "https://link-maker.deno.dev/",
    "github": "kuizuo/link-maker",
    "image": "link-maker"
  },
  {
    "title": "Delicious",
    "link": "https://sking.deno.dev/",
    "github": "shijianzhong/fresh-blog-system",
    "image": "fresh-blog-system"
  },
  {
    "title": "Alvaro Vanegas Sites",
    "link": "https://ajvanegasv.dev/",
    "github": "ajvanegasv/my-portfolio",
    "image": "ajvanegasv"
  },
  {
    "title": "Teams Template",
    "link": "https://teams-template.deno.dev/",
    "github": "davit-b/teams-template",
    "image": "teams-template"
  },
  {
    "title": "FestWithMe",
    "link": "https://fest-with-me.deno.dev/",
    "github": "rnaidenov/fest-with-me",
    "image": "festwithme"
  },
  {
    "title": "Pollify",
    "link": "https://pollify.deno.dev/",
    "github": "n4ze3m/pollify",
    "image": "pollify"
  },
  {
    "title": "JPT ChatGPT Rooms",
    "link": "https://jpt.ma/",
    "github": "zizwar/jpt",
    "image": "jptchat"
  },
  {
    "title": "Mieszko",
    "link": "https://mieszko.xyz/",
    "image": "mieszko"
  },
  {
    "title": "Awesome Fresh",
    "link": "https://uki00a.github.io/awesome-fresh/",
    "image": "awesome-fresh"
  },
  {
    "title": "Learn Mandarin",
    "link": "https://mandarin.deno.dev/",
    "github": "silvercrow/mandarin",
    "image": "learn-mandarin"
  },
  {
    "title": "Url shorter and Pastebin",
    "link": "https://uspb.deno.dev/",
    "github": "jneeee/uspb",
    "image": "uspb"
  },
  {
    "title": "Battleship",
    "link": "https://battleship.deno.dev",
    "github": "karelklima/battleship",
    "image": "battleship"
  },
  {
    "title": "Kanji.Academy",
    "link": "https://kanji.academy",
    "image": "kanji-academy"
  },
  {
    "title": "LiberChat",
    "link": "https://liberchat.deno.dev",
    "image": "liberchat"
  },
  {
    "title": "Miguel Rangel Site",
    "link": "https://crawford.ml",
    "github": "denyncrawford/new-portfolio",
    "image": "miguel-rangel-site"
  },
  {
    "title": "Deno Artwork",
    "link": "https://artwork.deno.dev/",
    "github": "jasonjgardner/deno-artwork",
    "image": "deno-artwork"
  },
  {
    "title": "Text2Audio",
    "link": "https://text2audio.cc/",
    "github": "dunkbing/text2audio",
    "image": "text2audio"
  },
  {
    "title": "FilterHN",
    "link": "https://filterhn.com/",
    "image": "filter-hn"
  },
  {
    "title": "AquaVibes",
    "link": "https://aquavibes.earth/",
    "github": "arturolume/aquavibes",
    "image": "aquavibes"
  },
  {
    "title": "CS2 Items",
    "link": "https://cs2items.pro/",
    "image": "cs2items"
  },
  {
    "title": "Enric Perpinyà Site",
    "link": "https://perpinya.eu/",
    "github": "evilmonkey19/cv",
    "image": "evilmonkey19-cv"
  },
  {
    "title": "Paul Jacks Blog and Experiments",
    "link": "https://jacks.se/",
    "github": "rebstorm/jacks.se",
    "image": "rebstorm"
  },
  {
    "title": "MergePanic",
    "link": "https://mergepanic.com",
    "image": "MergePanic"
  },
  {
    "title": "Living Pixel Solutions",
    "link": "https://livingpixel.io",
    "image": "living-pixel"
  },
  {
    "title": "RFUI",
    "link": "https://rfui.deno.dev/",
    "image": "rfui"
  },
  {
    "title": "Echo-Echo",
    "link": "https://echo-echo.deno.dev/",
<<<<<<< HEAD
    "github": "/Octo8080X/Echo-Echo",
=======
    "github": "https://github.com/Octo8080X/Echo-Echo",
>>>>>>> 2c0a1480
    "image": "echo-echo"
  },
  {
    "title": "Do not remove this, it’s for preventing conflicts by trailing comma",
    "link": "",
    "github": "",
    "image": ""
  }
]<|MERGE_RESOLUTION|>--- conflicted
+++ resolved
@@ -363,11 +363,7 @@
   {
     "title": "Echo-Echo",
     "link": "https://echo-echo.deno.dev/",
-<<<<<<< HEAD
-    "github": "/Octo8080X/Echo-Echo",
-=======
-    "github": "https://github.com/Octo8080X/Echo-Echo",
->>>>>>> 2c0a1480
+    "github": "Octo8080X/Echo-Echo",
     "image": "echo-echo"
   },
   {
